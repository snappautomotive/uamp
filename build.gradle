/*
 * Copyright 2017 Google Inc. All rights reserved.
 *
 * Licensed under the Apache License, Version 2.0 (the "License");
 * you may not use this file except in compliance with the License.
 * You may obtain a copy of the License at
 *
 *     http://www.apache.org/licenses/LICENSE-2.0
 *
 * Unless required by applicable law or agreed to in writing, software
 * distributed under the License is distributed on an "AS IS" BASIS,
 * WITHOUT WARRANTIES OR CONDITIONS OF ANY KIND, either express or implied.
 * See the License for the specific language governing permissions and
 * limitations under the License.
 */

// Top-level build file where you can add configuration options common to all sub-projects/modules.

buildscript {
    ext {
        // App SDK versions.
        compileSdkVersion = 28
        minSdkVersion = 19
        targetSdkVersion = 28

        // Dependency versions.
        androidx_app_compat_version = '1.1.0-alpha05'
        androidx_car_version = '1.0.0-alpha7'
        androidx_core_ktx_version = '1.0.2'
        androidx_media_version = '1.0.1'
        androidx_preference_version = '1.0.0'
        androidx_test_runner_version = '1.1.1'
        arch_lifecycle_version = '2.0.0'
        constraint_layout_version = '1.1.3'
        espresso_version = '3.1.1'
        exoplayer_version = '2.10.0'
        glide_version = '4.9.0'
        gms_strict_version_matcher_version = '1.0.3'
        gradle_version = '3.1.4'
        gson_version = '2.8.5'
        junit_version = '4.12'
        kotlin_version = '1.3.31'
        kotlin_coroutines = '1.1.0'
        materialVersion = '1.0.0'
        play_services_auth_version = '17.0.0'
        recycler_view_version = '1.0.0'
        robolectric_version = '4.2'
        test_runner_version = '1.1.0'
    }

    repositories {
        google()
        jcenter()
    }
    dependencies {
<<<<<<< HEAD
        classpath 'com.android.tools.build:gradle:3.4.1'
=======
        classpath 'com.android.tools.build:gradle:3.5.1'
>>>>>>> f365cb00
        classpath "org.jetbrains.kotlin:kotlin-gradle-plugin:$kotlin_version"
        classpath "com.google.android.gms:strict-version-matcher-plugin:$gms_strict_version_matcher_version"

        // NOTE: Do not place your application dependencies here; they belong
        // in the individual module build.gradle files
    }
}

allprojects {
    repositories {
        google()
        jcenter()
    }
}

task clean(type: Delete) {
    delete rootProject.buildDir
}<|MERGE_RESOLUTION|>--- conflicted
+++ resolved
@@ -53,11 +53,7 @@
         jcenter()
     }
     dependencies {
-<<<<<<< HEAD
-        classpath 'com.android.tools.build:gradle:3.4.1'
-=======
         classpath 'com.android.tools.build:gradle:3.5.1'
->>>>>>> f365cb00
         classpath "org.jetbrains.kotlin:kotlin-gradle-plugin:$kotlin_version"
         classpath "com.google.android.gms:strict-version-matcher-plugin:$gms_strict_version_matcher_version"
 
