/*
 * Copyright 2017 Google Inc. All rights reserved.
 *
 * Licensed under the Apache License, Version 2.0 (the "License");
 * you may not use this file except in compliance with the License.
 * You may obtain a copy of the License at
 *
 *     http://www.apache.org/licenses/LICENSE-2.0
 *
 * Unless required by applicable law or agreed to in writing, software
 * distributed under the License is distributed on an "AS IS" BASIS,
 * WITHOUT WARRANTIES OR CONDITIONS OF ANY KIND, either express or implied.
 * See the License for the specific language governing permissions and
 * limitations under the License.
 */

package com.example.android.uamp.media

import android.app.PendingIntent
import android.app.Service
import android.content.BroadcastReceiver
import android.content.Context
import android.content.Intent
import android.content.IntentFilter
import android.media.AudioManager
import android.net.Uri
import android.os.Build
import android.os.Bundle
import android.support.v4.app.NotificationManagerCompat
import android.support.v4.media.AudioAttributesCompat
import android.support.v4.media.MediaBrowserCompat
import android.support.v4.media.MediaBrowserCompat.MediaItem
import android.support.v4.media.MediaBrowserServiceCompat
import android.support.v4.media.MediaDescriptionCompat
import android.support.v4.media.session.MediaControllerCompat
import android.support.v4.media.session.MediaSessionCompat
import android.support.v4.media.session.PlaybackStateCompat
import com.example.android.uamp.media.audiofocus.AudioFocusExoPlayerDecorator
import com.example.android.uamp.media.extensions.flag
import com.example.android.uamp.media.library.BrowseTree
import com.example.android.uamp.media.library.JsonSource
import com.example.android.uamp.media.library.MusicSource
import com.example.android.uamp.media.library.UAMP_BROWSABLE_ROOT
import com.google.android.exoplayer2.DefaultLoadControl
import com.google.android.exoplayer2.DefaultRenderersFactory
import com.google.android.exoplayer2.ExoPlayer
import com.google.android.exoplayer2.ExoPlayerFactory
import com.google.android.exoplayer2.Player
<<<<<<< HEAD
=======
import com.google.android.exoplayer2.Timeline
>>>>>>> 2a80fb97
import com.google.android.exoplayer2.ext.mediasession.MediaSessionConnector
import com.google.android.exoplayer2.ext.mediasession.TimelineQueueNavigator
import com.google.android.exoplayer2.trackselection.DefaultTrackSelector
import com.google.android.exoplayer2.upstream.DefaultDataSourceFactory
import com.google.android.exoplayer2.util.Util

/**
 * This class is the entry point for browsing and playback commands from the APP's UI
 * and other apps that wish to play music via UAMP (for example, Android Auto or
 * the Google Assistant).
 *
 * Browsing begins with the method [MusicService.onGetRoot], and continues in
 * the callback [MusicService.onLoadChildren].
 *
 * For more information on implementing a MediaBrowserService,
 * visit [https://developer.android.com/guide/topics/media-apps/audio-app/building-a-mediabrowserservice.html](https://developer.android.com/guide/topics/media-apps/audio-app/building-a-mediabrowserservice.html).
 */
class MusicService : MediaBrowserServiceCompat() {
    private lateinit var mediaSession: MediaSessionCompat
    private lateinit var mediaController: MediaControllerCompat
    private lateinit var becomingNoisyReceiver: BecomingNoisyReceiver
    private lateinit var notificationManager: NotificationManagerCompat
    private lateinit var notificationBuilder: NotificationBuilder
    private lateinit var mediaSource: MusicSource
    private lateinit var mediaSessionConnector: MediaSessionConnector

    /**
     * This must be `by lazy` because the source won't initially be ready.
     * See [MusicService.onLoadChildren] to see where it's accessed (and first
     * constructed).
     */
    private val browseTree: BrowseTree by lazy {
        BrowseTree(mediaSource)
    }

    private var isForegroundService = false

    private val remoteJsonSource: Uri =
            Uri.parse("https://storage.googleapis.com/uamp/catalog.json")

    private val audioAttributes = AudioAttributesCompat.Builder()
            .setContentType(AudioAttributesCompat.CONTENT_TYPE_MUSIC)
            .setUsage(AudioAttributesCompat.USAGE_MEDIA)
            .build()

    // Wrap a SimpleExoPlayer with a decorator to handle audio focus for us.
    private val exoPlayer: ExoPlayer by lazy {
        val audioManager = getSystemService(Context.AUDIO_SERVICE) as AudioManager
        AudioFocusExoPlayerDecorator(audioAttributes,
                audioManager,
                ExoPlayerFactory.newSimpleInstance(DefaultRenderersFactory(this),
                        DefaultTrackSelector(),
                        DefaultLoadControl()))
    }

    override fun onCreate() {
        super.onCreate()

        // Build a PendingIntent that can be used to launch the UI.
        val sessionIntent = packageManager?.getLaunchIntentForPackage(packageName)
        val sessionActivityPendingIntent = PendingIntent.getActivity(this, 0, sessionIntent, 0)

        // Create a new MediaSession.
        mediaSession = MediaSessionCompat(this, "MusicService")
                .apply {
                    setSessionActivity(sessionActivityPendingIntent)
                    isActive = true
                }

        /**
         * In order for [MediaBrowserCompat.ConnectionCallback.onConnected] to be called,
         * a [MediaSessionCompat.Token] needs to be set on the [MediaBrowserServiceCompat].
         *
         * It is possible to wait to set the session token, if required for a specific use-case.
         * However, the token *must* be set by the time [MediaBrowserServiceCompat.onGetRoot]
         * returns, or the connection will fail silently. (The system will not even call
         * [MediaBrowserCompat.ConnectionCallback.onConnectionFailed].)
         */
        sessionToken = mediaSession.sessionToken

        // Because ExoPlayer will manage the MediaSession, add the service as a callback for
        // state changes.
        mediaController = MediaControllerCompat(this, mediaSession).also {
            it.registerCallback(MediaControllerCallback())
        }

        notificationBuilder = NotificationBuilder(this)
        notificationManager = NotificationManagerCompat.from(this)

        becomingNoisyReceiver =
                BecomingNoisyReceiver(context = this, sessionToken = mediaSession.sessionToken)

        mediaSource = JsonSource(context = this, source = remoteJsonSource)

        // ExoPlayer will manage the MediaSession for us.
        mediaSessionConnector = MediaSessionConnector(mediaSession).also {
            // Produces DataSource instances through which media data is loaded.
            val dataSourceFactory = DefaultDataSourceFactory(
                    this, Util.getUserAgent(this, UAMP_USER_AGENT), null)

            // Create the PlaybackPreparer of the media session connector.
            val playbackPreparer = UampPlaybackPreparer(
                    mediaSource,
                    exoPlayer,
                    dataSourceFactory)

            it.setPlayer(exoPlayer, playbackPreparer)
            it.setQueueNavigator(UampQueueNavigator(mediaSession))
        }
    }

    override fun onTaskRemoved(rootIntent: Intent) {
        super.onTaskRemoved(rootIntent)
        stopSelf()
    }

    override fun onDestroy() {
        mediaSession.run {
            isActive = false
            release()
        }
    }

    /**
     * Returns the "root" media ID that the client should request to get the list of
     * [MediaItem]s to browse/play.
     *
     * TODO: Allow different roots based on which app is attempting to connect.
     */
    override fun onGetRoot(clientPackageName: String,
                           clientUid: Int,
                           rootHints: Bundle?): MediaBrowserServiceCompat.BrowserRoot? {
        return BrowserRoot(UAMP_BROWSABLE_ROOT, null)
    }

    /**
     * Returns (via the [result] parameter) a list of [MediaItem]s that are child
     * items of the provided [parentMediaId]. See [BrowseTree] for more details on
     * how this is build/more details about the relationships.
     */
    override fun onLoadChildren(
            parentMediaId: String,
            result: MediaBrowserServiceCompat.Result<List<MediaItem>>) {

        // If the media source is ready, the results will be set synchronously here.
        val resultsSent = mediaSource.whenReady { successfullyInitialized ->
            if (successfullyInitialized) {
                val children = browseTree[parentMediaId]?.map { item ->
                    MediaItem(item.description, item.flag)
                }
                result.sendResult(children)
            } else {
                result.sendError(null)
            }
        }

        // If the results are not ready, the service must "detach" the results before
        // the method returns. After the source is ready, the lambda above will run,
        // and the caller will be notified that the results are ready.
        //
        // See [MediaItemFragmentViewModel.subscriptionCallback] for how this is passed to the
        // UI/displayed in the [RecyclerView].
        if (!resultsSent) {
            result.detach()
        }
    }

    /**
     * Removes the [NOW_PLAYING_NOTIFICATION] notification.
     *
     * Since `stopForeground(false)` was already called (see
     * [MediaControllerCallback.onPlaybackStateChanged], it's possible to cancel the notification
     * with `notificationManager.cancel(NOW_PLAYING_NOTIFICATION)` if minSdkVersion is >=
     * [Build.VERSION_CODES.LOLLIPOP].
     *
     * Prior to [Build.VERSION_CODES.LOLLIPOP], notifications associated with a foreground
     * service remained marked as "ongoing" even after calling [Service.stopForeground],
     * and cannot be cancelled normally.
     *
     * Fortunately, it's possible to simply call [Service.stopForeground] a second time, this
     * time with `true`. This won't change anything about the service's state, but will simply
     * remove the notification.
     */
    private fun removeNowPlayingNotification() {
        stopForeground(true)
    }

    /**
     * Class to receive callbacks about state changes to the [MediaSessionCompat]. In response
     * to those callbacks, this class:
     *
     * - Build/update the service's notification.
     * - Register/unregister a broadcast receiver for [AudioManager.ACTION_AUDIO_BECOMING_NOISY].
     * - Calls [Service.startForeground] and [Service.stopForeground].
     */
    private inner class MediaControllerCallback : MediaControllerCompat.Callback() {
        override fun onPlaybackStateChanged(state: PlaybackStateCompat?) {
            val updatedState = state?.state ?: return

            // Skip building a notification when state is "none".
            val notification = if (updatedState != PlaybackStateCompat.STATE_NONE) {
                notificationBuilder.buildNotification(mediaSession.sessionToken)
            } else {
                null
            }

            when (updatedState) {
                PlaybackStateCompat.STATE_BUFFERING,
                PlaybackStateCompat.STATE_PLAYING -> {
                    becomingNoisyReceiver.register()

                    startForeground(NOW_PLAYING_NOTIFICATION, notification)
                    isForegroundService = true
                }
                else -> {
                    becomingNoisyReceiver.unregister()

                    if (isForegroundService) {
                        stopForeground(false)

                        if (notification != null) {
                            notificationManager.notify(NOW_PLAYING_NOTIFICATION, notification)
                        } else {
                            removeNowPlayingNotification()
                        }
                        isForegroundService = false
                    }
                }
            }
        }
    }
}

/**
 * Helper class to retrieve the the Metadata necessary for the ExoPlayer MediaSession connection
 * extension to call [MediaSessionCompat.setMetadata].
 */
private class UampQueueNavigator(
        mediaSession: MediaSessionCompat
) : TimelineQueueNavigator(mediaSession) {
<<<<<<< HEAD
    override fun getMediaDescription(player: Player?, windowIndex: Int): MediaDescriptionCompat =
            timelineMetadata[windowIndex].description
=======
    private val window = Timeline.Window()
    override fun getMediaDescription(player: Player, windowIndex: Int): MediaDescriptionCompat =
            player.currentTimeline
                    .getWindow(windowIndex, window, true).tag as MediaDescriptionCompat
>>>>>>> 2a80fb97
}

/**
 * Helper class for listening for when headphones are unplugged (or the audio
 * will otherwise cause playback to become "noisy").
 */
private class BecomingNoisyReceiver(private val context: Context,
                                    sessionToken: MediaSessionCompat.Token)
    : BroadcastReceiver() {

    private val noisyIntentFilter = IntentFilter(AudioManager.ACTION_AUDIO_BECOMING_NOISY)
    private val controller = MediaControllerCompat(context, sessionToken)

    private var registered = false

    fun register() {
        if (!registered) {
            context.registerReceiver(this, noisyIntentFilter)
            registered = true
        }
    }

    fun unregister() {
        if (registered) {
            context.unregisterReceiver(this)
            registered = false
        }
    }

    override fun onReceive(context: Context, intent: Intent) {
        if (intent.action == AudioManager.ACTION_AUDIO_BECOMING_NOISY) {
            controller.transportControls.pause()
        }
    }
}

private const val UAMP_USER_AGENT = "uamp.next"<|MERGE_RESOLUTION|>--- conflicted
+++ resolved
@@ -46,10 +46,7 @@
 import com.google.android.exoplayer2.ExoPlayer
 import com.google.android.exoplayer2.ExoPlayerFactory
 import com.google.android.exoplayer2.Player
-<<<<<<< HEAD
-=======
 import com.google.android.exoplayer2.Timeline
->>>>>>> 2a80fb97
 import com.google.android.exoplayer2.ext.mediasession.MediaSessionConnector
 import com.google.android.exoplayer2.ext.mediasession.TimelineQueueNavigator
 import com.google.android.exoplayer2.trackselection.DefaultTrackSelector
@@ -290,15 +287,10 @@
 private class UampQueueNavigator(
         mediaSession: MediaSessionCompat
 ) : TimelineQueueNavigator(mediaSession) {
-<<<<<<< HEAD
-    override fun getMediaDescription(player: Player?, windowIndex: Int): MediaDescriptionCompat =
-            timelineMetadata[windowIndex].description
-=======
     private val window = Timeline.Window()
     override fun getMediaDescription(player: Player, windowIndex: Int): MediaDescriptionCompat =
             player.currentTimeline
                     .getWindow(windowIndex, window, true).tag as MediaDescriptionCompat
->>>>>>> 2a80fb97
 }
 
 /**
